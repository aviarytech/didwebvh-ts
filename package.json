--- conflicted
+++ resolved
@@ -2,12 +2,8 @@
   "name": "didwebvh-ts",
   "module": "dist/esm/index.js",
   "type": "module",
-<<<<<<< HEAD
-  "version": "2.4.1",
+  "version": "2.5.0",
   "react-native": "dist/cjs/index.cjs",
-=======
-  "version": "2.5.0",
->>>>>>> 63f166c8
   "main": "dist/cjs/index.cjs",
   "browser": "dist/browser/index.js",
   "types": "dist/types/index.d.ts",
